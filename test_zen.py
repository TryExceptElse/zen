"""
    '--------____________________________--------'
    |    |              -ZEN-               |    |
    |____|  Reducing recompilation times.   |____|
         '----------------------------------'


   Copyright 2019 TryExceptElse

   Licensed under the Apache License, Version 2.0 (the "License");
   you may not use this file except in compliance with the License.
   You may obtain a copy of the License at

       http://www.apache.org/licenses/LICENSE-2.0

   Unless required by applicable law or agreed to in writing, software
   distributed under the License is distributed on an "AS IS" BASIS,
   WITHOUT WARRANTIES OR CONDITIONS OF ANY KIND, either express or implied.
   See the License for the specific language governing permissions and
   limitations under the License.

"""

from unittest import TestCase

import os
from pathlib import Path
import shutil
import sys
import subprocess as sub
import tempfile
import typing as ty

import zen


ROOT = Path(os.path.dirname(__file__))
TEST_RESOURCES_PATH = Path(ROOT, 'test_resources')

SAMPLE_PROJECT_PATH = Path(TEST_RESOURCES_PATH, 'sample_project_1')
SAMPLE_BUILD_DIR = Path(SAMPLE_PROJECT_PATH, 'build')
FAKE_PROJECT_PATH = Path('/', 'home', 'user', 'src', 'sample_project_1')
HELLO_H_PATH = Path(FAKE_PROJECT_PATH, 'hello', 'hello.h')
HELLO_CC_PATH = Path(FAKE_PROJECT_PATH, 'hello', 'hello.cc')
SAMPLE_H_PATH = Path(FAKE_PROJECT_PATH, 'sample.h')
SAMPLE_CC_PATH = Path(FAKE_PROJECT_PATH, 'sample.cc')
MAIN_CC_PATH = Path(FAKE_PROJECT_PATH, 'main.cc')

TEST_SOURCE_DIR_PATH = Path(TEST_RESOURCES_PATH, 'test_source_dir_1')
ALTERNATE_SAMPLE_H_PATH = Path(TEST_RESOURCES_PATH, 'alternate_sample.h')
ALTERNATE_HELLO_H_PATH = Path(TEST_RESOURCES_PATH, 'alternate_hello.h')

CHANGED_HELLO_CC_PATH = Path(TEST_RESOURCES_PATH, 'changed_hello.cc')
BROKEN_HELLO_CC_PATH = Path(TEST_RESOURCES_PATH, 'broken_hello.cc')

OUT_DIR_PATH = Path(TEST_RESOURCES_PATH, 'output')

CODE_SAMPLES_PATH = Path(TEST_RESOURCES_PATH, 'code_samples')


def get_output_content_dict():
    d = {}
    for name in os.listdir(OUT_DIR_PATH):
        with Path(OUT_DIR_PATH, name).open('rb') as f:
            d[name] = f.read()
    return d


_out: ty.Dict[str, bytes] = get_output_content_dict()


class TestBuildDir(TestCase):
    def tearDown(self):
        zen.clear()

    def test_build_dir_finds_targets(self):
        build_dir = zen.BuildDir(SAMPLE_BUILD_DIR)
        self.assertEqual(2, len(build_dir.targets))
        self.assertIn('sample_target', build_dir.targets)
        self.assertIn('hello', build_dir.targets)

    def test_all_dependencies_are_found(self):
        build_dir = zen.BuildDir(SAMPLE_BUILD_DIR)
        self.assertIn(zen.SourceFile(HELLO_H_PATH), build_dir.sources)
        self.assertIn(zen.SourceFile(HELLO_CC_PATH), build_dir.sources)
        self.assertIn(zen.SourceFile(SAMPLE_H_PATH), build_dir.sources)
        self.assertIn(zen.SourceFile(SAMPLE_CC_PATH), build_dir.sources)
        self.assertIn(zen.SourceFile(MAIN_CC_PATH), build_dir.sources)

    def test_meditation_prevents_doc_edit_from_causing_rebuild(self):
        original_dir = os.curdir
        try:
            with tempfile.TemporaryDirectory() as temp_dir:
                project_dir, build_dir = self.set_up_project_dir(temp_dir)

                def make():
                    """
                    Run Zen, followed by make, and then
                    remember the sources used for the build.
                    :return: bytes resulting from the make call.
                    """
                    build_dir1 = zen.BuildDir(build_dir.absolute())
                    build_dir1.meditate()
                    out = sub.check_output(['make'])
                    build_dir2 = zen.BuildDir(build_dir.absolute())
                    build_dir2.remember()
                    return out

                # First make - full project should build.
                first_out = make()
                self.assertEqual(_out['full_build'], first_out)
                # Second make with no source changes:
                # nothing should be rebuilt.
                second_out = make()
                self.assertEqual(_out['no_rebuild'], second_out)
                # Change docs and whitespace in header.
                shutil.copy(
                    ALTERNATE_SAMPLE_H_PATH.absolute(),
                    Path(project_dir, 'sample.h').absolute()
                )
                # Since no substantive changes have been made,
                # no objects should need to be rebuilt.
                last_out = make()
                self.assertEqual(_out['no_rebuild'], last_out)
        finally:
            os.chdir(original_dir)

    @staticmethod
    def set_up_project_dir(temp_dir):
        project_dir = Path(temp_dir, 'project')
        # Copy sources to project dir
        shutil.copytree(
            TEST_SOURCE_DIR_PATH.absolute(),
            project_dir.absolute()
        )
        build_dir = Path(project_dir, 'build')
        build_dir.mkdir()

        # CMake
        os.chdir(build_dir.absolute())
        sub.call(['cmake', '..'])
        return project_dir, build_dir

    @staticmethod
    def make(build_path: Path):
        """
        Run Zen, followed by make, and then
        remember the sources used for the build.
        :return: bytes resulting from the make call.
        """
        zen_path = Path(ROOT, 'zen.py')
        sub.check_call([
            sys.executable,
            str(zen_path),
            'meditate',
            str(build_path),
            '--verbose'
        ])
        out = sub.check_output(['make'])
        sub.check_call([
            sys.executable,
            str(zen_path),
            'remember',
            str(build_path),
            '--verbose'
        ])
        return out

    def test_meditation_prevents_doc_edit_from_causing_rebuild_cmd_line(self):
        original_dir = os.curdir
        try:
            with tempfile.TemporaryDirectory() as temp_dir:
                project_dir, build_dir = self.set_up_project_dir(temp_dir)

                # First make - full project should build.
                first_out = self.make(build_dir)
                self.assertEqual(_out['full_build'], first_out)

                # Second make with no source changes:
                # nothing should be rebuilt.
                second_out = self.make(build_dir)
                self.assertEqual(_out['no_rebuild'], second_out)

                # Change docs and whitespace in header.
                shutil.copy(
                    ALTERNATE_SAMPLE_H_PATH.absolute(),
                    Path(project_dir, 'sample.h').absolute()
                )

                # Since no substantive changes have been made,
                # no objects should need to be rebuilt.
                last_out = self.make(build_dir)
                self.assertEqual(_out['no_rebuild'], last_out)
        finally:
            os.chdir(original_dir)

    def test_meditation_prevents_new_line_char_from_causing_rebuild(self):
        original_dir = os.curdir
        try:
            with tempfile.TemporaryDirectory() as temp_dir:
                project_dir, build_dir = self.set_up_project_dir(temp_dir)

                # First make - full project should build.
                first_out = self.make(build_dir)
                self.assertEqual(_out['full_build'], first_out)
                # Second make with no source changes:
                # nothing should be rebuilt.
                second_out = self.make(build_dir)
                self.assertEqual(_out['no_rebuild'], second_out)
                # Change docs and whitespace in header.
                shutil.copy(
                    ALTERNATE_HELLO_H_PATH.absolute(),
                    Path(project_dir, 'hello', 'hello.h').absolute()
                )
                # Since no substantive changes have been made,
                # no objects should need to be rebuilt.
                last_out = self.make(build_dir)
                self.assertEqual(_out['no_rebuild'], last_out)
        finally:
            os.chdir(original_dir)

    def test_substantive_change_triggers_rebuilds(self):
        original_dir = os.curdir
        try:
            with tempfile.TemporaryDirectory() as temp_dir:
                project_dir, build_dir = self.set_up_project_dir(temp_dir)

                # First make - full project should build.
                first_out = self.make(build_dir)
                self.assertEqual(_out['full_build'], first_out)

                # Change function definition in hello.cc.
                shutil.copy(
                    str(CHANGED_HELLO_CC_PATH),
                    str(Path(project_dir, 'hello', 'hello.cc'))
                )

                # Since no substantive changes have been made,
                # no objects should need to be rebuilt.
                last_out = self.make(build_dir)
                self.assertEqual(_out['hello_rebuild'], last_out)
        finally:
            os.chdir(original_dir)

    def test_build_failure_does_not_cause_break_follow_up_builds(self):
        original_dir = os.curdir
        try:
            with tempfile.TemporaryDirectory() as temp_dir:
                project_dir, build_dir = self.set_up_project_dir(temp_dir)

                # First make - full project should build.
                first_build_out = self.make(build_dir)
                self.assertEqual(_out['full_build'], first_build_out)

                # Check output of program
                call_path = str(Path(build_dir, 'sample_target'))
                first_program_out = sub.check_output([call_path])
                self.assertEqual(_out['expected1'], first_program_out)

                # Change function definition in hello.cc.
                shutil.copy(
                    str(BROKEN_HELLO_CC_PATH),
                    str(Path(project_dir, 'hello', 'hello.cc'))
                )

                # Build with broken source
                self.assertRaises(sub.CalledProcessError, self.make, build_dir)

                # Fix source and rebuild
                shutil.copy(
                    str(CHANGED_HELLO_CC_PATH),
                    str(Path(project_dir, 'hello', 'hello.cc'))
                )
                fixed_build_out = self.make(build_dir)
                self.assertEqual(_out['hello_rebuild'], fixed_build_out)

                # Re run program and check output.
                fixed_program_out = sub.check_output([call_path])
                self.assertEqual(_out['expected2'], fixed_program_out)

        finally:
            os.chdir(original_dir)

    def get_output_from_change(
            self,
            change_source: ty.Callable[[str], None],
            after_setup: ty.Callable[[str], None] = None,
    ) -> ty.Tuple[bytes, bytes, bytes]:
        original_dir = os.curdir
        try:
            with tempfile.TemporaryDirectory() as temp_dir:
                project_dir, build_dir = self.set_up_project_dir(temp_dir)
                # Add original red herring class.
                if after_setup:
                    after_setup(project_dir)

                # First make - full project should build.
                first_out = self.make(build_dir)
                # Second make with no source changes:
                # nothing should be rebuilt.
                second_out = self.make(build_dir)
                # Run change
                change_source(project_dir)
                # Since no substantive changes have been made,
                # no objects should need to be rebuilt.
                last_out = self.make(build_dir)
        finally:
            os.chdir(original_dir)
        return first_out, second_out, last_out

    def test_change_in_unused_member_function_does_not_cause_rebuild(self):
        first_out, second_out, last_out = self.get_output_from_change(
            # Add original red herring class.
            after_setup=lambda project_dir: shutil.copy(
                Path(TEST_RESOURCES_PATH, 'herring_sample1a.h'),
                Path(project_dir, 'sample.h')
            ),
            # Change red herring class.
            # Since no substantive changes have been made,
            # no objects should need to be rebuilt.
            change_source=lambda project_dir: shutil.copy(
                Path(TEST_RESOURCES_PATH, 'herring_sample1b.h'),
                Path(project_dir, 'sample.h')
            )
        )
        self.assertEqual(_out['full_build'], first_out)
        self.assertEqual(_out['no_rebuild'], second_out)
        self.assertEqual(_out['no_rebuild'], last_out)

    def test_change_in_unused_member_function_does_not_cause_rebuild2(self):
        first_out, second_out, last_out = self.get_output_from_change(
            # Add original red herring class.
            after_setup=lambda project_dir: shutil.copy(
                Path(TEST_RESOURCES_PATH, 'herring_sample5a.h'),
                Path(project_dir, 'sample.h')
            ),
            # Change red herring class.
            # Since no substantive changes have been made,
            # no objects should need to be rebuilt.
            change_source=lambda project_dir: shutil.copy(
                Path(TEST_RESOURCES_PATH, 'herring_sample5b.h'),
                Path(project_dir, 'sample.h')
            )
        )
        self.assertEqual(_out['full_build'], first_out)
        self.assertEqual(_out['no_rebuild'], second_out)
        self.assertEqual(_out['no_rebuild'], last_out)

    def test_change_in_used_member_function_causes_rebuild(self):

        def initial_change(project_dir):
            shutil.copy(
                Path(TEST_RESOURCES_PATH, 'changed_sample2.cc'),
                Path(project_dir, 'sample.cc')
            )
            shutil.copy(
                Path(TEST_RESOURCES_PATH, 'changed_sample2a.h'),
                Path(project_dir, 'sample.h')
            )

        first_out, second_out, last_out = self.get_output_from_change(
            # Add original red herring class.
            after_setup=initial_change,
            # Change red herring class.
            # Since no substantive changes have been made,
            # no objects should need to be rebuilt.
            change_source=lambda project_dir: shutil.copy(
                Path(TEST_RESOURCES_PATH, 'changed_sample2b.h'),
                Path(project_dir, 'sample.h')
            )
        )
        self.assertEqual(_out['full_build'], first_out)
        self.assertEqual(_out['no_rebuild'], second_out)
        self.assertEqual(_out['sample_rebuild'], last_out)

    def test_change_in_any_operator_method_causes_rebuild(self):
        """
        Because it is difficult to determine whether an operator method
        is used, it is assumed that any change in an operator method
        of a class is a significant change and should cause a rebuild.
        """
        first_out, second_out, last_out = self.get_output_from_change(
            # Add original red herring class.
            after_setup=lambda project_dir: shutil.copy(
                Path(TEST_RESOURCES_PATH, 'changed_sample_op_a.h'),
                Path(project_dir, 'sample.h')
            ),
            # Change red herring class.
            # Since no substantive changes have been made,
            # no objects should need to be rebuilt.
            change_source=lambda project_dir: shutil.copy(
                Path(TEST_RESOURCES_PATH, 'changed_sample_op_b.h'),
                Path(project_dir, 'sample.h')
            )
        )
        self.assertEqual(_out['full_build'], first_out)
        self.assertEqual(_out['no_rebuild'], second_out)
        self.assertEqual(_out['sample_rebuild'], last_out)

    def test_change_in_unused_function_does_not_cause_rebuild(self):
        first_out, second_out, last_out = self.get_output_from_change(
            # Add original red herring class.
            after_setup=lambda project_dir: shutil.copy(
                Path(TEST_RESOURCES_PATH, 'herring_sample2a.h'),
                Path(project_dir, 'sample.h')
            ),
            # Change red herring class.
            # Since no substantive changes have been made,
            # no objects should need to be rebuilt.
            change_source=lambda project_dir: shutil.copy(
                Path(TEST_RESOURCES_PATH, 'herring_sample2b.h'),
                Path(project_dir, 'sample.h')
            )
        )
        self.assertEqual(_out['full_build'], first_out)
        self.assertEqual(_out['no_rebuild'], second_out)
        self.assertEqual(_out['no_rebuild'], last_out)

    def test_added_function_definition_does_not_cause_rebuild(self):
        first_out, second_out, last_out = self.get_output_from_change(
            # Add definition
            change_source=lambda project_dir: shutil.copy(
                Path(TEST_RESOURCES_PATH, 'herring_sample3.h'),
                Path(project_dir, 'sample.h')
            )
        )
        self.assertEqual(_out['full_build'], first_out)
        self.assertEqual(_out['no_rebuild'], second_out)
        self.assertEqual(_out['no_rebuild'], last_out)

    def test_added_function_declaration_does_not_cause_rebuild(self):
        first_out, second_out, last_out = self.get_output_from_change(
            # Add definition
            change_source=lambda project_dir: shutil.copy(
                Path(TEST_RESOURCES_PATH, 'herring_sample4.h'),
                Path(project_dir, 'sample.h')
            )
        )
        self.assertEqual(_out['full_build'], first_out)
        self.assertEqual(_out['no_rebuild'], second_out)
        self.assertEqual(_out['no_rebuild'], last_out)

    def test_change_in_unused_func_in_definition_file_causes_rebuild(self):
        """
        Because functions in definition files may be linked to despite
        not being used in the currently compiled object, any change to
        a definition within a definition (.cc / .cpp) file should cause
        a rebuild of objects dependant on that file.
        """
        first_out, second_out, last_out = self.get_output_from_change(
            # Add original red herring class.
            after_setup=lambda project_dir: shutil.copy(
                Path(TEST_RESOURCES_PATH, 'changed_hello1a.cc'),
                Path(project_dir, 'hello', 'hello.cc')
            ),
            # Change red herring class.
            # Since no substantive changes have been made,
            # no objects should need to be rebuilt.
            change_source=lambda project_dir: shutil.copy(
                Path(TEST_RESOURCES_PATH, 'changed_hello1b.cc'),
                Path(project_dir, 'hello', 'hello.cc')
            )
        )
        self.assertEqual(_out['full_build'], first_out)
        self.assertEqual(_out['no_rebuild'], second_out)
        self.assertEqual(_out['hello_rebuild'], last_out)

    def test_lt_sign_in_global_scope_does_not_break_everything(self):
        first_out, second_out, last_out = self.get_output_from_change(
            # Add definition
            change_source=lambda project_dir: shutil.copy(
                Path(TEST_RESOURCES_PATH, 'lt_sample.h'),
                Path(project_dir, 'sample.h')
            )
        )
        self.assertEqual(_out['full_build'], first_out)
        self.assertEqual(_out['no_rebuild'], second_out)

    def test_lt_sign_is_parsed_correctly(self):
        first_out, second_out, last_out = self.get_output_from_change(
            # Add definition
            after_setup=lambda project_dir: shutil.copy(
                Path(TEST_RESOURCES_PATH, 'lt_sample.h'),
                Path(project_dir, 'sample.h')
            ),
            change_source=lambda project_dir: shutil.copy(
                Path(TEST_RESOURCES_PATH, 'herring_lt_sample.h'),
                Path(project_dir, 'sample.h')
            )
        )
        self.assertEqual(_out['full_build'], first_out)
        self.assertEqual(_out['no_rebuild'], second_out)
        self.assertEqual(_out['no_rebuild'], last_out)


class TestTarget(TestCase):
    def tearDown(self):
        zen.clear()

    def test_target_has_correct_objects(self):
        target = zen.BuildDir(SAMPLE_BUILD_DIR).targets['sample_target']
        self.assertEqual(2, len(target.objects))

    def test_target_finds_library_dependencies(self):
        build_dir = zen.BuildDir(SAMPLE_BUILD_DIR)
        target = build_dir.targets['sample_target']
        self.assertIn(build_dir.targets['hello'], target.lib_dependencies)

    def test_target_finds_other_dependencies(self):
        build_dir = zen.BuildDir(SAMPLE_BUILD_DIR)
        target = build_dir.targets['sample_target']
        build_file_path = Path(
            build_dir.path, 'CMakeFiles', 'sample_target.dir', 'build.make')
        link_file_path = Path(
            build_dir.path, 'CMakeFiles', 'sample_target.dir', 'link.txt')
        self.assertIn(build_file_path, target.other_dependencies)
        self.assertIn(link_file_path, target.other_dependencies)


class TestCompileObject(TestCase):
<<<<<<< HEAD
    temp_dir: ty.Optional[tempfile.TemporaryDirectory]
    project_dir: Path
    build_dir: Path

    @classmethod
    def setUpClass(cls) -> None:
        """ Creates a project file structure for tests to use. """
        cls.temp_dir = tempfile.TemporaryDirectory()
        project_dir = Path(cls.temp_dir.name, 'project')
        # Copy sources to project dir
        shutil.copytree(
            TEST_SOURCE_DIR_PATH.absolute(),
            project_dir.absolute()
        )
        build_dir = Path(project_dir, 'build')
        build_dir.mkdir()

        # CMake
        os.chdir(build_dir.absolute())
        sub.call(['cmake', '..'])

        cls.project_dir = project_dir
        cls.build_dir = build_dir

    @classmethod
    def tearDownClass(cls) -> None:
        cls.temp_dir.cleanup()

    def get_compile_object(self):
        return zen.CompileObject(
            path=Path(
                self.build_dir,
                'CMakeFiles',
                'sample_target.dir',
                'main.cc.o'
            ),
            sources=[
                Path(self.project_dir, 'hello', 'hello.h'),
                Path(self.project_dir, 'main.cc'),
                Path(self.project_dir, 'sample.h')
            ],
            build_dir=zen.BuildDir(self.build_dir)
        )

    def test_create_constructs(self):
        compile_object = self.get_compile_object()
        constructs = compile_object.create_constructs()
        self.assertEqual(
            {
                'hello',  # Declared in hello.h
                'Foo',  # Declared in sample.h
                'Print',  # Declared in sample.h
                'main',  # Declared in main.cc
            },
            constructs.keys()
        )
=======
    def test_constructs_are_found(self):
        build_dir = zen.BuildDir(SAMPLE_BUILD_DIR)
        compile_obj = zen.CompileObject(
            path=Path(SAMPLE_BUILD_DIR, 'obj.o'),  # Unused.
            sources=[
                Path(SAMPLE_PROJECT_PATH, 'hello', 'hello.h'),
                Path(SAMPLE_PROJECT_PATH, 'main.cc'),
                Path(SAMPLE_PROJECT_PATH, 'sample.h'),
            ],
            build_dir=build_dir
        )

        constructs = compile_obj.create_constructs()

        assert len(constructs) == 4  # Check n
        keys = constructs.names
        assert 'hello' in keys
        assert 'main' in keys
        assert 'Foo' in keys
        assert 'Print' in keys
>>>>>>> 26062f76


class TestSourceFile(TestCase):
    def tearDown(self):
        zen.clear()

    def test_multiple_source_file_instantiations_produce_same_instance(self):
        a = zen.SourceFile(HELLO_H_PATH)
        b = zen.SourceFile(HELLO_H_PATH)
        self.assertIs(a, b)

    def test_duplicate_source_files_have_same_hash(self):
        a = zen.SourceFile(HELLO_H_PATH)
        b = zen.SourceFile(HELLO_H_PATH)
        self.assertEqual(hash(a), hash(b))

    def test_different_source_files_are_unique_instances(self):
        definition_file = zen.SourceFile(HELLO_CC_PATH)
        header_file = zen.SourceFile(HELLO_H_PATH)
        self.assertIsNot(header_file, definition_file)


class TestSourceContent(TestCase):
    def tearDown(self):
        zen.clear()

    def test_source_content_generates_lines(self):
        content = zen.SourceContent('This file\nhas three\nlines.')
        self.assertEqual(3, len(content.lines))

    def test_uncomment_line_removes_block_comment_in_single_line(self):
        content = zen.SourceContent('    this is a /* commented */ line')
        content.strip_comments()
        self.assertEqual('    this is a   line', content.lines[0].uncommented)

    def test_uncomment_line_removes_block_comment_in_multiple_lines(self):
        content = zen.SourceContent('    this is a /* \ncommented\n */ line')
        content.strip_comments()
        self.assertEqual('    this is a \n', content.lines[0].uncommented)
        self.assertEqual('\n', content.lines[1].uncommented)
        self.assertEqual(' line', content.lines[2].uncommented)

    def test_uncomment_line_removes_line_comment_in_single_line(self):
        content = zen.SourceContent('    this is a line  // with line comment')
        content.strip_comments()
        self.assertEqual('    this is a line  ', content.lines[0].uncommented)

    def test_uncomment_line_handles_line_without_comment_correctly(self):
        content = zen.SourceContent('    a = foo(b);')
        content.strip_comments()
        self.assertEqual('    a = foo(b);', content.lines[0].uncommented)

    def test_removing_line_comment_does_not_remove_newline_char(self):
        content = zen.SourceContent('    line  // with newline char\n')
        content.strip_comments()
        self.assertEqual('    line  \n', content.lines[0].uncommented)

    def test_removing_block_comment_does_not_remove_newline_char(self):
        content = zen.SourceContent('    this is a /*\ncommented\n*/ line')
        content.strip_comments()
        self.assertEqual('    this is a \n', content.lines[0].uncommented)
        self.assertEqual('\n', content.lines[1].uncommented)
        self.assertEqual(' line', content.lines[2].uncommented)

    def test_stripped_line_with_content_is_correct(self):
        content = zen.SourceContent('    this is a /* commented */ line\n')
        content.strip_comments()
        self.assertEqual('this is a line\n', content.lines[0].stripped)

    def test_stripped_line_with_whitespace_is_correct(self):
        content = zen.SourceContent('    \t\n')
        content.strip_comments()
        self.assertEqual('\n', content.lines[0].stripped)

    def test_stripped_empty_line_is_correct(self):
        content = zen.SourceContent('\n')
        content.strip_comments()
        self.assertEqual('\n', content.lines[0].stripped)

    def test_stripped_hash_does_not_change_with_whitespace_line_number(self):
        content1 = zen.SourceContent('    \n    \nFoo')
        content1.strip_comments()
        content2 = zen.SourceContent('    \n    \n\n  \n\nFoo')
        content2.strip_comments()
        self.assertEqual(content1.stripped_hash, content2.stripped_hash)

    def test_stripped_hash_changes_with_different_useful_content(self):
        content1 = zen.SourceContent('    \n    \nFoo')
        content1.strip_comments()
        content2 = zen.SourceContent('    \n    \nBar')
        content2.strip_comments()
        self.assertNotEqual(content1.stripped_hash, content2.stripped_hash)

    def test_preprocessor_directive_is_identified(self):
        content1 = zen.SourceContent('// Preprocessor\n#include <string>\n\n')
        self.assertIsInstance(
            content1.component.sub_components[0],
            zen.PreprocessorComponent
        )

    def test_correct_components_are_found(self):
        with Path(TEST_RESOURCES_PATH, 'template_func.cc').open() as src_f:
            # noinspection PyTypeChecker
            content = zen.SourceContent(src_f)
            components = content.component.sub_components
            self.assertIsInstance(
                components[0],
                zen.PreprocessorComponent
            )
            self.assertIsInstance(
                components[1],
                zen.UsingStatement
            )
            self.assertIsInstance(
                components[2],
                zen.FunctionDefinition
            )
            self.assertEqual(1, len(components[2].construct_content))
            self.assertIn('custom_max', components[2].construct_content)
            self.assertIsInstance(
                components[3],
                zen.FunctionDefinition
            )
            self.assertEqual(1, len(components[3].construct_content))
            self.assertIn('main', components[3].construct_content)

    def test_correct_nested_components_are_found(self):
        with ALTERNATE_SAMPLE_H_PATH.open() as src_f:
            # noinspection PyTypeChecker
            content = zen.SourceContent(src_f)
            components = content.component.sub_components
            self.assertEqual(2, len(components))
            self.assertIsInstance(components[0], zen.PreprocessorComponent)
            self.assertIsInstance(components[1], zen.NamespaceComponent)
            ns_components = components[1].sub_components
            self.assertEqual(1, len(ns_components))
            self.assertIsInstance(ns_components[0], zen.CppClassDefinition)
            self.assertIn('Foo', ns_components[0].construct_content)
            # noinspection PyUnresolvedReferences
            class_components = ns_components[0].inner_block.sub_components
            self.assertEqual(5, len(class_components))
            self.assertIsInstance(
                class_components[1],
                zen.MemberFunctionDefinition
            )
            self.assertIn('Foo', class_components[1].construct_content)
            self.assertIsInstance(
                class_components[2],
                zen.MemberFunctionDeclaration
            )
            self.assertIn('Print', class_components[2].construct_content)
            self.assertIsInstance(
                class_components[4],
                zen.MiscStatement
            )


class TestSourcePos(TestCase):
    def test_position_can_be_added_to(self):
        content = zen.SourceContent('This file\nhas three\nlines.')
        chunk = zen.Chunk(content)
        a = chunk.start
        b = a + 10
        c = a + 25
        self.assertEqual('T', chunk[a])
        self.assertEqual('h', chunk[b])
        self.assertEqual('.', chunk[c])

    def test_addition_does_not_modify_operands(self):
        content = zen.SourceContent('This file\nhas three\nlines.')
        chunk = zen.Chunk(content)
        a = chunk.start
        initial_line_i = a.line_i
        initial_col_i = a.col_i
        a + 10
        self.assertEqual(initial_line_i, a.line_i)
        self.assertEqual(initial_col_i, a.col_i)

    def test_position_can_be_added_to_to_get_end_pos(self):
        content = zen.SourceContent('This file\nhas three\nlines.')
        chunk = zen.Chunk(content)
        a = chunk.start
        b = a + 26
        self.assertEqual(b, chunk.end)

    def test_position_can_be_added_to_to_get_end_pos_on_same_line(self):
        content = zen.SourceContent('This file\nhas three\nlines.')
        chunk = zen.Chunk(content)
        a = chunk.start + 22
        b = a + 4
        self.assertEqual(b, chunk.end)

    def test_negative_number_can_be_added(self):
        content = zen.SourceContent('This file\nhas three\nlines.')
        chunk = zen.Chunk(content)
        a = chunk.end + -1
        b = chunk.end + -16
        c = chunk.end + -26
        self.assertEqual('T', chunk[c])
        self.assertEqual('h', chunk[b])
        self.assertEqual('.', chunk[a])

    def test_position_addition_throws_value_error_if_x_too_large(self):
        content = zen.SourceContent('This file\nhas three\nlines.')
        chunk = zen.Chunk(content)
        self.assertRaises(ValueError, lambda: chunk.start + 27)

    def test_position_can_be_subtracted_from(self):
        content = zen.SourceContent('This file\nhas three\nlines.')
        chunk = zen.Chunk(content)
        a = chunk.end - 1
        b = chunk.end - 16
        c = chunk.end - 26
        self.assertEqual('T', chunk[c])
        self.assertEqual('h', chunk[b])
        self.assertEqual('.', chunk[a])

    def test_negative_number_can_be_subtracted(self):
        content = zen.SourceContent('This file\nhas three\nlines.')
        chunk = zen.Chunk(content)
        a = chunk.start
        b = a - -10
        c = a - -25
        self.assertEqual('T', chunk[a])
        self.assertEqual('h', chunk[b])
        self.assertEqual('.', chunk[c])

    def test_position_subtraction_throws_value_error_if_x_too_large(self):
        content = zen.SourceContent('This file\nhas three\nlines.')
        chunk = zen.Chunk(content)
        self.assertRaises(ValueError, lambda: chunk.end - 27)

    def test_next_line_can_be_accessed(self):
        content = zen.SourceContent('This file\nhas three\nlines.')
        chunk = zen.Chunk(content)
        a = zen.SourcePos(content, 0, 4, zen.SourceForm.STRIPPED)
        b = a.next_line_pos
        c = b.next_line_pos
        self.assertEqual('h', chunk[b])
        self.assertEqual('l', chunk[c])

    def test_positions_with_same_indices_are_equal(self):
        content = zen.SourceContent('This file\nhas three\nlines.')
        a = zen.SourcePos(content, 0, 4, zen.SourceForm.STRIPPED)
        b = zen.SourcePos(content, 0, 4, zen.SourceForm.STRIPPED)
        self.assertEqual(a, b)

    def test_positions_with_same_indices_have_same_hash(self):
        content = zen.SourceContent('This file\nhas three\nlines.')
        a = zen.SourcePos(content, 0, 4, zen.SourceForm.STRIPPED)
        b = zen.SourcePos(content, 0, 4, zen.SourceForm.STRIPPED)
        self.assertEqual(hash(a), hash(b))

    def test_positions_with_different_indices_are_not_equal(self):
        content = zen.SourceContent('This file\nhas three\nlines.')
        a = zen.SourcePos(content, 0, 4, zen.SourceForm.STRIPPED)
        b = zen.SourcePos(content, 1, 4, zen.SourceForm.STRIPPED)
        self.assertNotEqual(a, b)


class TestChunk(TestCase):
    def test_chunk_created_from_content_has_correct_length(self):
        content = zen.SourceContent('\n\n\n\n\n\nclass Foo')
        self.assertEqual(15, len(zen.Chunk(content)))

    def test_chunk_created_from_content_same_string(self):
        s = '\n\n\n\n\n\nclass Foo'
        content = zen.SourceContent(s)
        self.assertEqual(s, str(zen.Chunk(content)))

    def test_chunk_with_invalid_start_and_end_order_raises_error(self):
        content = zen.SourceContent('This file\nhas three\nlines.')

        # Passing an end line preceding the start line should
        # cause an error.
        start_pos1 = zen.SourcePos(content, 1, 2, zen.SourceForm.STRIPPED)
        end_pos1 = zen.SourcePos(content, 0, 5, zen.SourceForm.STRIPPED)
        self.assertRaises(ValueError, zen.Chunk, content, start_pos1, end_pos1)

        # Passing an end col preceding the start col should
        # cause an error if chunk starts and ends on the same line.
        start_pos2 = zen.SourcePos(content, 0, 5, zen.SourceForm.STRIPPED)
        end_pos2 = zen.SourcePos(content, 0, 2, zen.SourceForm.STRIPPED)
        self.assertRaises(ValueError, zen.Chunk, content, start_pos2, end_pos2)

    def test_chunk_index_accessor_works_correctly(self):
        content = zen.SourceContent('This file\nhas three\nlines.')
        chunk = zen.Chunk(content)
        self.assertEqual('T', chunk[0])
        self.assertEqual('h', chunk[10])
        self.assertEqual('.', chunk[-1])

    def test_chunk_index_accessor_works_when_chunk_starts_mid_line(self):
        content = zen.SourceContent('This file\nhas three\nlines.')
        start_pos = zen.SourcePos(content, 0, 5, zen.SourceForm.STRIPPED)
        chunk = zen.Chunk(content, start=start_pos)
        assert chunk[5] == 'h'
        assert chunk[15] == 'l'

    def test_source_pos_can_be_passed_to_getitem(self):
        content = zen.SourceContent('This file\nhas three\nlines.')
        chunk = zen.Chunk(content)
        self.assertEqual('T', chunk[chunk.pos(0, 0)])
        self.assertEqual('h', chunk[chunk.pos(1, 0)])
        self.assertEqual('.', chunk[chunk.pos(-1, -1)])

    def test_source_pos_can_be_sliced_with_positions(self):
        content = zen.SourceContent('This file\nhas three\nlines.')
        chunk = zen.Chunk(content)
        a = chunk[:chunk.pos(1, 3)]
        b = a[chunk.pos(1):]
        self.assertEqual('This file\nhas three\nlines.', str(chunk))
        self.assertEqual('This file\nhas', str(a))
        self.assertEqual('has', str(b))

    def test_chunk_can_be_turned_into_string(self):
        content = zen.SourceContent('This file\nhas three\nlines.')
        chunk = zen.Chunk(content)
        self.assertEqual('This file\nhas three\nlines.', str(chunk))

    def test_chunk_can_be_turned_into_string2(self):
        content = zen.SourceContent('This file\nhas three\nlines.')
        start = zen.SourcePos(content, 1, 0, zen.SourceForm.STRIPPED)
        end = zen.SourcePos(content, 1, 3, zen.SourceForm.STRIPPED)
        chunk = zen.Chunk(content, start, end)
        self.assertEqual('has', str(chunk))

    def test_chunk_chars_can_be_iterated_over(self):
        content = zen.SourceContent('This file\nhas three\nlines.')
        chunk = zen.Chunk(content)
        chars = [c for c in chunk]
        self.assertEqual(len('This file\nhas three\nlines.'), len(chars))
        self.assertEqual('T', chars[0])
        self.assertEqual('h', chars[10])
        self.assertEqual('.', chars[-1])

    def test_chunk_chars_can_be_iterated_over2(self):
        content = zen.SourceContent('This file\nhas three\nlines.')
        start = zen.SourcePos(content, 1, 0, zen.SourceForm.STRIPPED)
        end = zen.SourcePos(content, 1, 3, zen.SourceForm.STRIPPED)
        chunk = zen.Chunk(content, start, end)
        self.assertEqual('has', ''.join(char for char in chunk))

    def test_chunk_can_be_initialized_with_end_of_line_position(self):
        content = zen.SourceContent('This file\nhas three\nlines.')
        start_pos = zen.SourcePos(
            content, 0, len('This file\n'), zen.SourceForm.STRIPPED)
        chunk = zen.Chunk(content, start_pos)
        self.assertEqual('has three\nlines.', str(chunk))

    def test_chunk_may_be_default_tokenized(self):
        content = zen.SourceContent('This file\nhas three\nlines.\nfoo123')
        chunk = zen.Chunk(content)
        self.assertEqual(
            ['This', 'file', 'has', 'three', 'lines', 'foo123'],  # No period.
            chunk.tokenize()
        )

    def test_simple_bracket_pair_can_be_found(self):
        content = zen.SourceContent('Some bracket {\nfoo;\n}\n')
        chunk = zen.Chunk(content)
        first_bracket_pos = chunk.pos(0, -2)
        end_pos = chunk.find_pair(first_bracket_pos)
        self.assertEqual(2, end_pos.line_i)
        self.assertEqual(0, end_pos.col_i)

    def test_nested_bracket_pair_can_be_found(self):
        content = zen.SourceContent('{Some bracket {\n{foo};\n}\n}')
        chunk = zen.Chunk(content)
        first_bracket_pos = chunk.pos(0, -2)
        end_pos = chunk.find_pair(first_bracket_pos)
        self.assertEqual(2, end_pos.line_i)
        self.assertEqual(0, end_pos.col_i)

    def test_bracket_pair_can_be_found_when_quoted_brackets_are_used(self):
        content = zen.SourceContent('{foo {\n{foo("bracket: }")};\n}\n}')
        chunk = zen.Chunk(content)
        first_bracket_pos = chunk.pos(0, -2)
        end_pos = chunk.find_pair(first_bracket_pos)
        self.assertEqual(2, end_pos.line_i)
        self.assertEqual(0, end_pos.col_i)

    def test_bracket_pair_can_be_found_when_bracket_char_is_used(self):
        content = zen.SourceContent("{foo {\n{foo('}')};\n}\n}")
        chunk = zen.Chunk(content)
        first_bracket_pos = chunk.pos(0, -2)
        end_pos = chunk.find_pair(first_bracket_pos)
        self.assertEqual(2, end_pos.line_i)
        self.assertEqual(0, end_pos.col_i)

    def test_quote_end_can_be_found(self):
        content = zen.SourceContent('foo("some [string]\\" argument")')
        chunk = zen.Chunk(content)
        first_quote_pos = chunk.pos(0, 4)
        end_pos = chunk.find_quote_end(first_quote_pos)
        self.assertEqual(0, end_pos.line_i)
        self.assertEqual(29, end_pos.col_i)

    def test_line_can_be_retrieved_from_pos(self):
        content = zen.SourceContent('{Some bracket {\n{foo};\n}\n}')
        chunk = zen.Chunk(content)
        pos = chunk.pos(1, 2)
        self.assertEqual(1, chunk.line(pos).index)

    def test_chunk_can_strip_whitespace_lines(self):
        content = zen.SourceContent('\n\n\nfoo("some arg")\n\n')
        chunk = zen.Chunk(content)
        stripped = chunk.strip()
        self.assertEqual(3, stripped.start.line_i)
        self.assertEqual(0, stripped.start.col_i)
        self.assertEqual(3, stripped.end.line_i)
        self.assertEqual(15, stripped.end.col_i)

    def test_chunk_does_not_strip_non_whitespace_chars(self):
        content = zen.SourceContent('\n\n\nfoo("some arg")')
        chunk = zen.Chunk(content)
        stripped = chunk.strip()
        self.assertEqual(3, stripped.start.line_i)
        self.assertEqual(0, stripped.start.col_i)
        self.assertEqual(3, stripped.end.line_i)
        self.assertEqual(15, stripped.end.col_i)
        self.assertEqual('foo("some arg")', str(stripped))

    def test_chunk_can_be_stripped_when_trailing_spaces_are_present(self):
        content = zen.SourceContent('\n\n\nfoo("some arg") \n\n')
        chunk = zen.Chunk(content)
        stripped = chunk.strip()
        self.assertEqual(3, stripped.start.line_i)
        self.assertEqual(0, stripped.start.col_i)
        self.assertEqual(3, stripped.end.line_i)
        self.assertEqual(15, stripped.end.col_i)

    def test_chunk_hash_is_same_for_chunks_with_same_stripped_content(self):
        content_a = zen.SourceContent('This file\nhas three\nlines.')
        chunk_a = zen.Chunk(content_a)
        hash_a = chunk_a.content_hash
        content_b = zen.SourceContent('This file\n  has   three\nlines.')
        chunk_b = zen.Chunk(content_b)
        hash_b = chunk_b.content_hash
        self.assertEqual(hash_a, hash_b)

    def test_chunk_hash_is_same_for_chunks_with_same_stripped_content2(self):
        content_a = zen.SourceContent('This file\nhas three\nlines.')
        chunk_a = zen.Chunk(content_a)
        hash_a = chunk_a[chunk_a.pos(1, 0):].content_hash
        content_b = zen.SourceContent('file\n  has   three\nlines.')
        chunk_b = zen.Chunk(content_b)
        hash_b = chunk_b[chunk_b.pos(1, 0):].content_hash
        self.assertEqual(hash_a, hash_b)

    def test_chunk_hash_differs_if_content_does(self):
        content_a = zen.SourceContent('This file\nhas three\nlines.')
        chunk_a = zen.Chunk(content_a)
        hash_a = chunk_a.content_hash
        content_b = zen.SourceContent('file\n  has   three\nlines.')
        chunk_b = zen.Chunk(content_b)
        hash_b = chunk_b.content_hash
        self.assertNotEqual(hash_a, hash_b)


class TestCppClassForwardDeclaration(TestCase):
    def test_name_is_correct(self):
        content = zen.SourceContent(
            '\n\nclass __some_attr Foo;'
        )
        declaration = zen.CppClassForwardDeclaration(content.component.chunk)
        self.assertEqual('Foo', declaration.name)


class TestCppClassDefinition(TestCase):
    def get_class_def(self) -> zen.CppClassDefinition:
        with Path(CODE_SAMPLES_PATH, 'sample_class').open() as src_f:
            content = zen.SourceContent(src_f)
            definition = content.component.sub_components[0]
            self.assertIsInstance(definition, zen.CppClassDefinition)
            return definition

    def test_class_produces_correctly_named_constructs(self):
        definition = self.get_class_def()
        self.assertEqual(2, len(definition.construct_content))
        self.assertIn('Foo', definition.construct_content)
        self.assertIn('Print', definition.construct_content)

    def test_class_members_are_not_in_sub_components(self):
        definition = self.get_class_def()
        self.assertEqual([], definition.sub_components)

    def test_correct_number_of_member_components_are_found(self):
        definition = self.get_class_def()
        self.assertEqual(5, len(definition.member_components))

    def test_class_labels_are_found(self):
        definition = self.get_class_def()
        components = definition.member_components
        self.assertIsInstance(components[0], zen.Label)
        self.assertIsInstance(components[3], zen.Label)

    def test_class_constructor_has_correct_type(self):
        definition = self.get_class_def()
        components = definition.member_components
        self.assertIsInstance(components[1], zen.MemberFunctionDefinition)

    def test_member_function_declaration_has_correct_type(self):
        definition = self.get_class_def()
        components = definition.member_components
        self.assertIsInstance(components[2], zen.MemberFunctionDeclaration)

    def test_member_variable_declaration_has_correct_type(self):
        definition = self.get_class_def()
        components = definition.member_components
        self.assertIsInstance(components[4], zen.MiscStatement)

    def test_tokens_are_correct(self):
        definition = self.get_class_def()
        self.assertEqual(['class', 'Foo'], definition.tokens)

    def test_exposed_content_only_includes_prefix(self):
        definition = self.get_class_def()
        self.assertEqual(1, len(definition.exposed_content))
        self.assertEqual('class Foo', str(definition.exposed_content[0]))

    def test_used_constructs(self):
        sample_constructs = {
            'std': zen.Construct('foo_1'),
            'vector': zen.Construct('foo_2'),
            'Foo': zen.Construct('stuff'),
            'Fizz': zen.Construct('should be unused1'),
            'Buzz': zen.Construct('should be unused2'),
        }
        definition = self.get_class_def()
        used_constructs = definition.used_constructs(sample_constructs)
        self.assertEqual({'std', 'vector'}, set(used_constructs.keys()))


class TestFunctionDeclaration(TestCase):
    def test_declaration_has_no_external_content(self):
        """
        Since function declarations cannot change the operation of a
        program without being used, function declarations should have
        no exposed content.

        The code of the function declaration matters only if the
        function is used.
        """
        content = zen.SourceContent(
            '\n\nstd::string RedHerring();\n'
        )
        definition = zen.FunctionDeclaration(content.component.chunk)
        self.assertEqual([], definition.exposed_content)


class TestFunctionDefinition(TestCase):
    def test_tokens_are_correct(self):
        content = zen.SourceContent(
            '\n\ninline std::string RedHerring() { return "Hello"; }\n'
        )
        definition = zen.FunctionDefinition(content.component.chunk)
        self.assertEqual(
            ['inline', 'std', 'string', 'RedHerring'],
            definition.tokens
        )

    def test_tags_are_found_in_multi_line_function(self):
        content = zen.SourceContent(
            'void Sample() const {\n'
            '   // ZEN(note1)\n'
            '   foo();  // ZEN(note2)\n'
            '}'
        )
        definition = zen.FunctionDefinition(content.component.chunk)
        self.assertEqual({'note1'}, definition.tags)

    def test_tags_are_found_in_single_line_function(self):
        content = zen.SourceContent(
            'void Sample() const { foo(); }  // ZEN(note2)'
        )
        definition = zen.FunctionDefinition(content.component.chunk)
        self.assertEqual({'note2'}, definition.tags)

    def test_definition_has_no_external_content(self):
        """
        Since function definitions cannot change the operation of a
        program without being used, function declarations should have
        no exposed content.

        The code of the function definition matters only if the
        function is used.
        """
        content = zen.SourceContent(
            '\n\ninline std::string RedHerring() { return "Hello"; }\n'
        )
        definition = zen.FunctionDefinition(content.component.chunk)
        self.assertEqual([], definition.exposed_content)

    def test_used_constructs(self):
        constructs = {
            'Foo': zen.Construct('sample_class'),
            'Print': zen.Construct('member_function'),
            'hello': zen.Construct('function'),
            'unused_name': zen.Construct('unused_construct')
        }
        content = zen.SourceContent(
            """int main() {
                sample::Foo foo(std::vector<int>{1, 2, 3});
                foo.Print();
                hello();
            }"""
        )
        definition = zen.FunctionDefinition(content.component.chunk)
        used_names = set(definition.used_constructs(constructs).keys())
        self.assertEqual({'Foo', 'Print', 'hello'}, used_names)


class TestMemberFunctionDeclaration(TestCase):
    def test_construct_is_correctly_named(self):
        content = zen.SourceContent('void Print() const;')
        declaration = zen.MemberFunctionDeclaration(content.component.chunk)
        self.assertEqual(1, len(declaration.construct_content))
        self.assertIn('Print', declaration.construct_content)

    def test_whole_declaration_is_in_exposed_content(self):
        s = 'void Print() const;'
        content = zen.SourceContent(s)
        declaration = zen.MemberFunctionDeclaration(content.component.chunk)
        self.assertEqual(s, str(declaration.exposed_content[0]))


class TestMemberFunctionDefinition(TestCase):
    def test_construct_is_correctly_named(self):
        with Path(CODE_SAMPLES_PATH, 'sample_member_func').open() as src_f:
            content_s = src_f.read()
        content = zen.SourceContent(content_s)
        definition = zen.MemberFunctionDefinition(content.component.chunk)
        self.assertEqual(1, len(definition.construct_content))
        self.assertIn('Print', definition.construct_content)

    def test_code_preceding_function_block_is_external(self):
        with Path(CODE_SAMPLES_PATH, 'sample_member_func').open() as src_f:
            content_s = src_f.read()
        content = zen.SourceContent(content_s)
        definition = zen.MemberFunctionDefinition(content.component.chunk)
        self.assertEqual(1, len(definition.construct_content))
        self.assertIn('Print', definition.construct_content)


class TestControlComponent(TestCase):
    def test_control_block_can_be_recognized(self):
        content = zen.SourceContent('for (i = 0; i < 5; ++i) { a += 5; }')
        components = content.component.sub_components
        self.assertEqual(1, len(components))
        self.assertIsInstance(components[0], zen.ControlBlock)

    def test_control_block_has_correct_sub_components(self):
        content = zen.SourceContent('for (i = 0; i < 5; ++i) { a += 5; }')
        control_component = zen.ControlBlock(content.component.chunk)
        sub_components = control_component.sub_components
        self.assertEqual(1, len(sub_components))
        self.assertIsInstance(sub_components[0], zen.MiscStatement)

    def test_exposed_content_only_includes_prefix(self):
        content = zen.SourceContent('for (i = 0; i < 5; ++i){ a += 5; }')
        control_component = zen.ControlBlock(content.component.chunk)
        self.assertEqual(1, len(control_component.exposed_content))
        self.assertEqual(
            'for (i = 0; i < 5; ++i)',
            str(control_component.exposed_content[0])
        )

    def test_correct_tokens_are_present(self):
        content = zen.SourceContent('for (i = 0; i < 5; ++i){ a += 5; }')
        component = zen.ControlBlock(content.component.chunk)
        self.assertEqual(['for', 'i', '0', 'i', '5', 'i'], component.tokens)


class TestNamespace(TestCase):
    def test_exposed_content_only_includes_prefix(self):
        content = zen.SourceContent(
            'namespace ns{ \n'
            'void foo() { std::cout << "hi"; }\n'
            '}  // namespace ns\n'
        )
        namespace = zen.NamespaceComponent(content.component.chunk)
        self.assertEqual(1, len(namespace.exposed_content))
        self.assertEqual('namespace ns', str(namespace.exposed_content[0]))

    def test_tokens(self):
        content = zen.SourceContent(
            'namespace ns{ \n'
            'void foo() { std::cout << "hi"; }\n'
            '}  // namespace ns\n'
        )
        namespace = zen.NamespaceComponent(content.component.chunk)
        self.assertEqual(['namespace', 'ns'], namespace.tokens)


class TestMiscComponent(TestCase):
    def test_correct_tokens_are_present(self):
        content = zen.SourceContent('std::vector<int> numbers_;')
        chunk = content.component.chunk
        statement = zen.MiscStatement(chunk)
        self.assertEqual(
            ['std', 'vector', 'int', 'numbers_'],
            statement.tokens
        )


class TestFindInScope(TestCase):
    def test_find_in_scope_finds_bracket_start(self):
        content = zen.SourceContent(
            '\n\n\n\ntemplate <typename T>\n'
            'T custom_max(T x, T y)\n{\n'
            'return (x > y)? x: y;\n'
            '}'
        )
        chunk = content.component.chunk
        result = zen.find_in_scope('{', chunk)
        self.assertEqual(6, result.line_i)
        self.assertEqual(0, result.col_i)

    def test_find_in_scope_handles_quotes_correctly(self):
        content = zen.SourceContent(
            '\n\n\n\ntemplate <string s = "somestr{ng">\n'
            'T custom_max(T x, T y)\n{\n'
            'return (x > y)? x: y;\n'
            '}'
        )
        chunk = content.component.chunk
        result = zen.find_in_scope('{', chunk)
        self.assertEqual(6, result.line_i)
        self.assertEqual(0, result.col_i)

    def test_raises_key_error_when_char_not_present_in_scope(self):
        content = zen.SourceContent(
            '\n\n\n\n'
            'std::string DoTheThing(int x) {\n'
            '    return "Foo";\n'
            '}'
        )
        chunk = content.component.chunk
        self.assertRaises(KeyError, zen.find_in_scope, 'F', chunk)


class TestFindScopeTokens(TestCase):
    def test_scope_tokens_are_correct(self):
        content = zen.SourceContent(
            '\n\n\n\ntemplate <typename T>\n'
            'T custom_max(T x, T y)\n'
        )
        chunk = content.component.chunk
        tokens = zen.scope_tokens(chunk)
        self.assertEqual(['template', 'T', 'custom_max'], tokens)


class TestIterHash(TestCase):
    def test_hash_is_repeatable(self):
        result: int = zen.iter_hash((s for s in ['a', 'b', 'c']))
        self.assertEqual(158539464831404298579059230396920922247, result)


class TestParseTags(TestCase):
    def test_parse_tags(self):
        assert zen.parse_tags('    int i = 0; ') == set()
        assert zen.parse_tags('    int i = 1;  // Some comment') == set()
        assert zen.parse_tags('    int i = 2;  // comment ZEN(foo)') == {'foo'}


class TestConstructGraph(TestCase):
    def test_duplicate_constructs_are_not_created(self):
        graph = zen.ConstructGraph()
        a = graph.get('Foo', create=True)
        b = graph.get('Bar', create=True)
        c = graph.get('Baz', create=True)
        d = graph.get('Foo', create=True)

        assert a is d
        assert a is not b
        assert b is not c
        assert len(graph) == 3
        
    def test_constructs_are_not_created_if_create_arg_not_set(self):
        graph = zen.ConstructGraph()
        self.assertRaises(KeyError, graph.get, 'Foo')

    def test_simple_deps_are_found(self):
        """
        Tests that simple dependencies of a construct are found.

        This test checks that the 'numbers' construct depends upon the
        'Foo' and 'bar' constructs, which are mentioned in
        its statement.
        """
        graph = zen.ConstructGraph()

        # The 'numbers' construct's content mentions 'Foo' and 'bar'.
        graph.get('numbers', create=True).add_content([
            zen.MiscStatement(
                zen.SourceContent('std::vector<Foo> numbers = bar.get();')
            )
        ])
        graph.get('Foo', create=True).add_content([
            zen.MiscStatement(
                zen.SourceContent('class Foo {};')  # Content unimportant
            )
        ])
        graph.get('Herring0', create=True).add_content([
            zen.MiscStatement(
                zen.SourceContent('printf("Red");')  # Content unimportant
            )
        ])
        graph.get('Herring1', create=True).add_content([
            zen.MiscStatement(
                zen.SourceContent('printf("Herring");')  # Content unimportant
            )
        ])
        graph.get('bar', create=True).add_content([
            zen.MiscStatement(
                zen.SourceContent('std::vector<Foo> get() { return {}; }')
            )
        ])

        numbers = graph['numbers']

        # Check that Foo and bar are dependencies of 'numbers' since
        # they are mentioned within its content.
        assert len(numbers.dependencies) == 2
        assert graph['Foo'] in numbers.dependencies
        assert graph['bar'] in numbers.dependencies

    def test_in_operator(self):
        graph = zen.ConstructGraph()
        graph.get('numbers', create=True).add_content([
            zen.MiscStatement(
                zen.SourceContent('std::vector<Foo> numbers = bar.get();')
            )
        ])
        graph.get('Foo', create=True).add_content([
            zen.MiscStatement(
                zen.SourceContent('class Foo {};')  # Content unimportant
            )
        ])
        graph.get('bar', create=True).add_content([
            zen.MiscStatement(
                zen.SourceContent('std::vector<Foo> get() { return {}; }')
            )
        ])

        assert 'Foo' in graph.names
        assert 'Buzz' not in graph.names<|MERGE_RESOLUTION|>--- conflicted
+++ resolved
@@ -518,64 +518,6 @@
 
 
 class TestCompileObject(TestCase):
-<<<<<<< HEAD
-    temp_dir: ty.Optional[tempfile.TemporaryDirectory]
-    project_dir: Path
-    build_dir: Path
-
-    @classmethod
-    def setUpClass(cls) -> None:
-        """ Creates a project file structure for tests to use. """
-        cls.temp_dir = tempfile.TemporaryDirectory()
-        project_dir = Path(cls.temp_dir.name, 'project')
-        # Copy sources to project dir
-        shutil.copytree(
-            TEST_SOURCE_DIR_PATH.absolute(),
-            project_dir.absolute()
-        )
-        build_dir = Path(project_dir, 'build')
-        build_dir.mkdir()
-
-        # CMake
-        os.chdir(build_dir.absolute())
-        sub.call(['cmake', '..'])
-
-        cls.project_dir = project_dir
-        cls.build_dir = build_dir
-
-    @classmethod
-    def tearDownClass(cls) -> None:
-        cls.temp_dir.cleanup()
-
-    def get_compile_object(self):
-        return zen.CompileObject(
-            path=Path(
-                self.build_dir,
-                'CMakeFiles',
-                'sample_target.dir',
-                'main.cc.o'
-            ),
-            sources=[
-                Path(self.project_dir, 'hello', 'hello.h'),
-                Path(self.project_dir, 'main.cc'),
-                Path(self.project_dir, 'sample.h')
-            ],
-            build_dir=zen.BuildDir(self.build_dir)
-        )
-
-    def test_create_constructs(self):
-        compile_object = self.get_compile_object()
-        constructs = compile_object.create_constructs()
-        self.assertEqual(
-            {
-                'hello',  # Declared in hello.h
-                'Foo',  # Declared in sample.h
-                'Print',  # Declared in sample.h
-                'main',  # Declared in main.cc
-            },
-            constructs.keys()
-        )
-=======
     def test_constructs_are_found(self):
         build_dir = zen.BuildDir(SAMPLE_BUILD_DIR)
         compile_obj = zen.CompileObject(
@@ -596,7 +538,6 @@
         assert 'main' in keys
         assert 'Foo' in keys
         assert 'Print' in keys
->>>>>>> 26062f76
 
 
 class TestSourceFile(TestCase):
@@ -1375,7 +1316,7 @@
         assert a is not b
         assert b is not c
         assert len(graph) == 3
-        
+
     def test_constructs_are_not_created_if_create_arg_not_set(self):
         graph = zen.ConstructGraph()
         self.assertRaises(KeyError, graph.get, 'Foo')
